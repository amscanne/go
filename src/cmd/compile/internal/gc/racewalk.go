// Copyright 2012 The Go Authors. All rights reserved.
// Use of this source code is governed by a BSD-style
// license that can be found in the LICENSE file.

package gc

import (
	"fmt"
	"strings"
)

// The instrument pass modifies the code tree for instrumentation.
//
// For flag_race it modifies the function as follows:
//
// 1. It inserts a call to racefuncenterfp at the beginning of each function.
// 2. It inserts a call to racefuncexit at the end of each function.
// 3. It inserts a call to raceread before each memory read.
// 4. It inserts a call to racewrite before each memory write.
//
// For flag_msan:
//
// 1. It inserts a call to msanread before each memory read.
// 2. It inserts a call to msanwrite before each memory write.
//
// The rewriting is not yet complete. Certain nodes are not rewritten
// but should be.

// TODO(dvyukov): do not instrument initialization as writes:
// a := make([]int, 10)

// Do not instrument the following packages at all,
// at best instrumentation would cause infinite recursion.
var omit_pkgs = []string{"runtime/internal/atomic", "runtime/internal/sys", "runtime", "runtime/race", "runtime/msan"}

// Only insert racefuncenterfp/racefuncexit into the following packages.
// Memory accesses in the packages are either uninteresting or will cause false positives.
var norace_inst_pkgs = []string{"sync", "sync/atomic"}

func ispkgin(pkgs []string) bool {
	if myimportpath != "" {
		for _, p := range pkgs {
			if myimportpath == p {
				return true
			}
		}
	}

	return false
}

func instrument(fn *Node) {
	if ispkgin(omit_pkgs) || fn.Func.Norace {
		return
	}

	if flag_race == 0 || !ispkgin(norace_inst_pkgs) {
		instrumentlist(fn.Nbody, nil)

		// nothing interesting for race detector in fn->enter
		instrumentlist(fn.Func.Exit, nil)
	}

<<<<<<< HEAD
	nd := mkcall("racefuncenterfp", nil, nil, Nod(OADDR, nodfp, nil))
	fn.Func.Enter = concat(list1(nd), fn.Func.Enter)
	nd = mkcall("racefuncexit", nil, nil)
	fn.Func.Exit = list(fn.Func.Exit, nd)
=======
	if flag_race != 0 {
		// nodpc is the PC of the caller as extracted by
		// getcallerpc. We use -widthptr(FP) for x86.
		// BUG: this will not work on arm.
		nodpc := Nod(OXXX, nil, nil)

		*nodpc = *nodfp
		nodpc.Type = Types[TUINTPTR]
		nodpc.Xoffset = int64(-Widthptr)
		nd := mkcall("racefuncenter", nil, nil, nodpc)
		fn.Func.Enter = concat(list1(nd), fn.Func.Enter)
		nd = mkcall("racefuncexit", nil, nil)
		fn.Func.Exit = list(fn.Func.Exit, nd)
	}
>>>>>>> 2c11164d

	if Debug['W'] != 0 {
		s := fmt.Sprintf("after instrument %v", fn.Func.Nname.Sym)
		dumplist(s, fn.Nbody)
		s = fmt.Sprintf("enter %v", fn.Func.Nname.Sym)
		dumplist(s, fn.Func.Enter)
		s = fmt.Sprintf("exit %v", fn.Func.Nname.Sym)
		dumplist(s, fn.Func.Exit)
	}
}

func instrumentlist(l *NodeList, init **NodeList) {
	var instr *NodeList

	for ; l != nil; l = l.Next {
		instr = nil
		instrumentnode(&l.N, &instr, 0, 0)
		if init == nil {
			l.N.Ninit = concat(l.N.Ninit, instr)
		} else {
			*init = concat(*init, instr)
		}
	}
}

// walkexpr and walkstmt combined
// walks the tree and adds calls to the
// instrumentation code to top-level (statement) nodes' init
func instrumentnode(np **Node, init **NodeList, wr int, skip int) {
	n := *np

	if n == nil {
		return
	}

	if Debug['w'] > 1 {
		Dump("instrument-before", n)
	}
	setlineno(n)
	if init == nil {
		Fatalf("instrument: bad init list")
	}
	if init == &n.Ninit {
		// If init == &n->ninit and n->ninit is non-nil,
		// instrumentnode might append it to itself.
		// nil it out and handle it separately before putting it back.
		l := n.Ninit

		n.Ninit = nil
		instrumentlist(l, nil)
		instrumentnode(&n, &l, wr, skip) // recurse with nil n->ninit
		appendinit(&n, l)
		*np = n
		return
	}

	instrumentlist(n.Ninit, nil)

	switch n.Op {
	default:
		Fatalf("instrument: unknown node type %v", Oconv(int(n.Op), 0))

	case OAS, OASWB, OAS2FUNC:
		instrumentnode(&n.Left, init, 1, 0)
		instrumentnode(&n.Right, init, 0, 0)
		goto ret

		// can't matter
	case OCFUNC, OVARKILL:
		goto ret

	case OBLOCK:
		var out *NodeList
		for l := n.List; l != nil; l = l.Next {
			switch l.N.Op {
			case OCALLFUNC, OCALLMETH, OCALLINTER:
				instrumentnode(&l.N, &out, 0, 0)
				out = list(out, l.N)
				// Scan past OAS nodes copying results off stack.
				// Those must not be instrumented, because the
				// instrumentation calls will smash the results.
				// The assignments are to temporaries, so they cannot
				// be involved in races and need not be instrumented.
				for l.Next != nil && l.Next.N.Op == OAS && iscallret(l.Next.N.Right) {
					l = l.Next
					out = list(out, l.N)
				}
			default:
				instrumentnode(&l.N, &out, 0, 0)
				out = list(out, l.N)
			}
		}
		n.List = out
		goto ret

	case ODEFER:
		instrumentnode(&n.Left, init, 0, 0)
		goto ret

	case OPROC:
		instrumentnode(&n.Left, init, 0, 0)
		goto ret

	case OCALLINTER:
		instrumentnode(&n.Left, init, 0, 0)
		goto ret

		// Instrument dst argument of runtime.writebarrier* calls
	// as we do not instrument runtime code.
	// typedslicecopy is instrumented in runtime.
	case OCALLFUNC:
		instrumentnode(&n.Left, init, 0, 0)
		goto ret

	case ONOT,
		OMINUS,
		OPLUS,
		OREAL,
		OIMAG,
		OCOM,
		OSQRT:
		instrumentnode(&n.Left, init, wr, 0)
		goto ret

	case ODOTINTER:
		instrumentnode(&n.Left, init, 0, 0)
		goto ret

	case ODOT:
		instrumentnode(&n.Left, init, 0, 1)
		callinstr(&n, init, wr, skip)
		goto ret

	case ODOTPTR: // dst = (*x).f with implicit *; otherwise it's ODOT+OIND
		instrumentnode(&n.Left, init, 0, 0)

		callinstr(&n, init, wr, skip)
		goto ret

	case OIND: // *p
		instrumentnode(&n.Left, init, 0, 0)

		callinstr(&n, init, wr, skip)
		goto ret

	case OSPTR, OLEN, OCAP:
		instrumentnode(&n.Left, init, 0, 0)
		if Istype(n.Left.Type, TMAP) {
			n1 := Nod(OCONVNOP, n.Left, nil)
			n1.Type = Ptrto(Types[TUINT8])
			n1 = Nod(OIND, n1, nil)
			typecheck(&n1, Erv)
			callinstr(&n1, init, 0, skip)
		}

		goto ret

	case OLSH,
		ORSH,
		OLROT,
		OAND,
		OANDNOT,
		OOR,
		OXOR,
		OSUB,
		OMUL,
		OHMUL,
		OEQ,
		ONE,
		OLT,
		OLE,
		OGE,
		OGT,
		OADD,
		OCOMPLEX:
		instrumentnode(&n.Left, init, wr, 0)
		instrumentnode(&n.Right, init, wr, 0)
		goto ret

	case OANDAND, OOROR:
		instrumentnode(&n.Left, init, wr, 0)

		// walk has ensured the node has moved to a location where
		// side effects are safe.
		// n->right may not be executed,
		// so instrumentation goes to n->right->ninit, not init.
		instrumentnode(&n.Right, &n.Right.Ninit, wr, 0)

		goto ret

	case ONAME:
		callinstr(&n, init, wr, skip)
		goto ret

	case OCONV:
		instrumentnode(&n.Left, init, wr, 0)
		goto ret

	case OCONVNOP:
		instrumentnode(&n.Left, init, wr, 0)
		goto ret

	case ODIV, OMOD:
		instrumentnode(&n.Left, init, wr, 0)
		instrumentnode(&n.Right, init, wr, 0)
		goto ret

	case OINDEX:
		if !Isfixedarray(n.Left.Type) {
			instrumentnode(&n.Left, init, 0, 0)
		} else if !islvalue(n.Left) {
			// index of unaddressable array, like Map[k][i].
			instrumentnode(&n.Left, init, wr, 0)

			instrumentnode(&n.Right, init, 0, 0)
			goto ret
		}

		instrumentnode(&n.Right, init, 0, 0)
		if n.Left.Type.Etype != TSTRING {
			callinstr(&n, init, wr, skip)
		}
		goto ret

	case OSLICE, OSLICEARR, OSLICE3, OSLICE3ARR, OSLICESTR:
		instrumentnode(&n.Left, init, 0, 0)
		instrumentnode(&n.Right, init, 0, 0)
		goto ret

	case OKEY:
		instrumentnode(&n.Left, init, 0, 0)
		instrumentnode(&n.Right, init, 0, 0)
		goto ret

	case OADDR:
		instrumentnode(&n.Left, init, 0, 1)
		goto ret

		// n->left is Type* which is not interesting.
	case OEFACE:
		instrumentnode(&n.Right, init, 0, 0)

		goto ret

	case OITAB:
		instrumentnode(&n.Left, init, 0, 0)
		goto ret

		// should not appear in AST by now
	case OSEND,
		ORECV,
		OCLOSE,
		ONEW,
		OXCASE,
		OXFALL,
		OCASE,
		OPANIC,
		ORECOVER,
		OCONVIFACE,
		OCMPIFACE,
		OMAKECHAN,
		OMAKEMAP,
		OMAKESLICE,
		OCALL,
		OCOPY,
		OAPPEND,
		ORUNESTR,
		OARRAYBYTESTR,
		OARRAYRUNESTR,
		OSTRARRAYBYTE,
		OSTRARRAYRUNE,
		OINDEXMAP,
		// lowered to call
		OCMPSTR,
		OADDSTR,
		ODOTTYPE,
		ODOTTYPE2,
		OAS2DOTTYPE,
		OCALLPART,
		// lowered to PTRLIT
		OCLOSURE,  // lowered to PTRLIT
		ORANGE,    // lowered to ordinary for loop
		OARRAYLIT, // lowered to assignments
		OMAPLIT,
		OSTRUCTLIT,
		OAS2,
		OAS2RECV,
		OAS2MAPR,
		OASOP:
		Yyerror("instrument: %v must be lowered by now", Oconv(int(n.Op), 0))

		goto ret

		// impossible nodes: only appear in backend.
	case ORROTC, OEXTEND:
		Yyerror("instrument: %v cannot exist now", Oconv(int(n.Op), 0))
		goto ret

	case OGETG:
		Yyerror("instrument: OGETG can happen only in runtime which we don't instrument")
		goto ret

	case OFOR:
		if n.Left != nil {
			instrumentnode(&n.Left, &n.Left.Ninit, 0, 0)
		}
		if n.Right != nil {
			instrumentnode(&n.Right, &n.Right.Ninit, 0, 0)
		}
		goto ret

	case OIF, OSWITCH:
		if n.Left != nil {
			instrumentnode(&n.Left, &n.Left.Ninit, 0, 0)
		}
		goto ret

		// just do generic traversal
	case OCALLMETH,
		ORETURN,
		ORETJMP,
		OSELECT,
		OEMPTY,
		OBREAK,
		OCONTINUE,
		OFALL,
		OGOTO,
		OLABEL:
		goto ret

		// does not require instrumentation
	case OPRINT, // don't bother instrumenting it
		OPRINTN,     // don't bother instrumenting it
		OCHECKNIL,   // always followed by a read.
		OPARAM,      // it appears only in fn->exit to copy heap params back
		OCLOSUREVAR, // immutable pointer to captured variable
		ODOTMETH,    // either part of CALLMETH or CALLPART (lowered to PTRLIT)
		OINDREG,     // at this stage, only n(SP) nodes from nodarg
		ODCL,        // declarations (without value) cannot be races
		ODCLCONST,
		ODCLTYPE,
		OTYPE,
		ONONAME,
		OLITERAL,
		OTYPESW: // ignored by code generation, do not instrument.
		goto ret
	}

ret:
	if n.Op != OBLOCK { // OBLOCK is handled above in a special way.
		instrumentlist(n.List, init)
	}
	instrumentlist(n.Nbody, nil)
	instrumentlist(n.Rlist, nil)
	*np = n
}

func isartificial(n *Node) bool {
	// compiler-emitted artificial things that we do not want to instrument,
	// can't possibly participate in a data race.
	// can't be seen by C/C++ and therefore irrelevant for msan.
	if n.Op == ONAME && n.Sym != nil && n.Sym.Name != "" {
		if n.Sym.Name == "_" {
			return true
		}

		// autotmp's are always local
		if strings.HasPrefix(n.Sym.Name, "autotmp_") {
			return true
		}

		// statictmp's are read-only
		if strings.HasPrefix(n.Sym.Name, "statictmp_") {
			return true
		}

		// go.itab is accessed only by the compiler and runtime (assume safe)
		if n.Sym.Pkg != nil && n.Sym.Pkg.Name != "" && n.Sym.Pkg.Name == "go.itab" {
			return true
		}
	}

	return false
}

func callinstr(np **Node, init **NodeList, wr int, skip int) bool {
	n := *np

	//print("callinstr for %+N [ %O ] etype=%E class=%d\n",
	//	  n, n->op, n->type ? n->type->etype : -1, n->class);

	if skip != 0 || n.Type == nil || n.Type.Etype >= TIDEAL {
		return false
	}
	t := n.Type
	if isartificial(n) {
		return false
	}

	b := outervalue(n)

	// it skips e.g. stores to ... parameter array
	if isartificial(b) {
		return false
	}
	class := b.Class

	// BUG: we _may_ want to instrument PAUTO sometimes
	// e.g. if we've got a local variable/method receiver
	// that has got a pointer inside. Whether it points to
	// the heap or not is impossible to know at compile time
	if (class&PHEAP != 0) || class == PPARAMREF || class == PEXTERN || b.Op == OINDEX || b.Op == ODOTPTR || b.Op == OIND {
		hascalls := 0
		foreach(n, hascallspred, &hascalls)
		if hascalls != 0 {
			n = detachexpr(n, init)
			*np = n
		}

		n = treecopy(n, 0)
		makeaddable(n)
		var f *Node
		if flag_msan != 0 {
			name := "msanread"
			if wr != 0 {
				name = "msanwrite"
			}
			// dowidth may not have been called for PEXTERN.
			dowidth(t)
			w := t.Width
			if w == BADWIDTH {
				Fatalf("instrument: %v badwidth", t)
			}
			f = mkcall(name, nil, init, uintptraddr(n), Nodintconst(w))
		} else if flag_race != 0 && (t.Etype == TSTRUCT || Isfixedarray(t)) {
			name := "racereadrange"
			if wr != 0 {
				name = "racewriterange"
			}
			// dowidth may not have been called for PEXTERN.
			dowidth(t)
			w := t.Width
			if w == BADWIDTH {
				Fatalf("instrument: %v badwidth", t)
			}
			f = mkcall(name, nil, init, uintptraddr(n), Nodintconst(w))
		} else if flag_race != 0 {
			name := "raceread"
			if wr != 0 {
				name = "racewrite"
			}
			f = mkcall(name, nil, init, uintptraddr(n))
		}

		*init = list(*init, f)
		return true
	}

	return false
}

// makeaddable returns a node whose memory location is the
// same as n, but which is addressable in the Go language
// sense.
// This is different from functions like cheapexpr that may make
// a copy of their argument.
func makeaddable(n *Node) {
	// The arguments to uintptraddr technically have an address but
	// may not be addressable in the Go sense: for example, in the case
	// of T(v).Field where T is a struct type and v is
	// an addressable value.
	switch n.Op {
	case OINDEX:
		if Isfixedarray(n.Left.Type) {
			makeaddable(n.Left)
		}

		// Turn T(v).Field into v.Field
	case ODOT, OXDOT:
		if n.Left.Op == OCONVNOP {
			n.Left = n.Left.Left
		}
		makeaddable(n.Left)

		// nothing to do
	case ODOTPTR:
		fallthrough
	default:
		break
	}
}

func uintptraddr(n *Node) *Node {
	r := Nod(OADDR, n, nil)
	r.Bounded = true
	r = conv(r, Types[TUNSAFEPTR])
	r = conv(r, Types[TUINTPTR])
	return r
}

func detachexpr(n *Node, init **NodeList) *Node {
	addr := Nod(OADDR, n, nil)
	l := temp(Ptrto(n.Type))
	as := Nod(OAS, l, addr)
	typecheck(&as, Etop)
	walkexpr(&as, init)
	*init = list(*init, as)
	ind := Nod(OIND, l, nil)
	typecheck(&ind, Erv)
	walkexpr(&ind, init)
	return ind
}

func foreachnode(n *Node, f func(*Node, interface{}), c interface{}) {
	if n != nil {
		f(n, c)
	}
}

func foreachlist(l *NodeList, f func(*Node, interface{}), c interface{}) {
	for ; l != nil; l = l.Next {
		foreachnode(l.N, f, c)
	}
}

func foreach(n *Node, f func(*Node, interface{}), c interface{}) {
	foreachlist(n.Ninit, f, c)
	foreachnode(n.Left, f, c)
	foreachnode(n.Right, f, c)
	foreachlist(n.List, f, c)
	foreachlist(n.Nbody, f, c)
	foreachlist(n.Rlist, f, c)
}

func hascallspred(n *Node, c interface{}) {
	switch n.Op {
	case OCALL, OCALLFUNC, OCALLMETH, OCALLINTER:
		(*c.(*int))++
	}
}

// appendinit is like addinit in subr.go
// but appends rather than prepends.
func appendinit(np **Node, init *NodeList) {
	if init == nil {
		return
	}

	n := *np
	switch n.Op {
	// There may be multiple refs to this node;
	// introduce OCONVNOP to hold init list.
	case ONAME, OLITERAL:
		n = Nod(OCONVNOP, n, nil)

		n.Type = n.Left.Type
		n.Typecheck = 1
		*np = n
	}

	n.Ninit = concat(n.Ninit, init)
	n.Ullman = UINF
}<|MERGE_RESOLUTION|>--- conflicted
+++ resolved
@@ -61,12 +61,6 @@
 		instrumentlist(fn.Func.Exit, nil)
 	}
 
-<<<<<<< HEAD
-	nd := mkcall("racefuncenterfp", nil, nil, Nod(OADDR, nodfp, nil))
-	fn.Func.Enter = concat(list1(nd), fn.Func.Enter)
-	nd = mkcall("racefuncexit", nil, nil)
-	fn.Func.Exit = list(fn.Func.Exit, nd)
-=======
 	if flag_race != 0 {
 		// nodpc is the PC of the caller as extracted by
 		// getcallerpc. We use -widthptr(FP) for x86.
@@ -81,7 +75,6 @@
 		nd = mkcall("racefuncexit", nil, nil)
 		fn.Func.Exit = list(fn.Func.Exit, nd)
 	}
->>>>>>> 2c11164d
 
 	if Debug['W'] != 0 {
 		s := fmt.Sprintf("after instrument %v", fn.Func.Nname.Sym)
